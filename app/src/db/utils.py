--- conflicted
+++ resolved
@@ -61,9 +61,5 @@
             REGION '{aws_region}'
         )
     """)
-<<<<<<< HEAD
-=======
-
->>>>>>> 5b145d99
     st.session_state["s3_connected"] = True
     return conn