# module imports
<<<<<<< HEAD
from ..components.layout import render_footer
from ..utils.session import init_session_state
from ..utils.stac_data import (
=======
from components.layout import render_footer
from configs.settings import LOG_LEVEL
from utils.session import init_session_state
from utils.stac_data import (
>>>>>>> 1063411d
    init_pilot,
    # define_gage_data,
    # define_storm_data,
    # define_dam_data,
    # get_stac_img,
    # get_stac_meta,
    # get_ref_line_ts,
    # get_ref_pt_ts,
)
<<<<<<< HEAD
from ..utils.functions import (
    # create_st_button,
=======
from utils.functions import (
>>>>>>> 1063411d
    get_map_sel,
    get_map_pos,
    prep_fmap,
    # plot_hist,
    # plot_ts,
)

# standard imports
import os
import numpy as np
import pandas as pd
import streamlit as st
from dotenv import load_dotenv
from streamlit_folium import st_folium
<<<<<<< HEAD
from typing import Callable, Optional
import uuid

# Suppress warnings
warnings.filterwarnings("ignore")
=======
from streamlit_option_menu import option_menu
>>>>>>> 1063411d

currDir = os.path.dirname(os.path.realpath(__file__))  # located within pages folder
srcDir = os.path.abspath(os.path.join(currDir, ".."))  # go up one level to src
assetsDir = os.path.abspath(os.path.join(srcDir, "assets"))  # go up one level to src
load_dotenv()


def map_popover(
    label: str,
    button_data: list,
    get_button_label: Callable,
    get_button_id: Optional[Callable] = None,
):
    """
    Create a popover with buttons for each item in the button_data list.

    When clicked, each button will update the session state with the
    corresponding item's latitude and longitude, and zoom level.

    Parameters
    ----------
    label: str
        The label for the popover
    button_data: list
        A list of dictionaries containing the button data
    get_button_label: Callable
        A function that takes an item and returns the label for the button
    get_button_id: Optional[Callable]
        A function that takes an item and returns the ID for the button

    Returns
    -------
    None
    """
    with st.popover(label):
        st.markdown(f"### {label}")
        for item in button_data:
            button_label = get_button_label(item)
            button_id = uuid.uuid4()
            if get_button_id is not None:
                button_id = f"{get_button_id(item)}_{button_id}"
            st.button(
                label=button_label,
                key=f"btn_{button_id}",
                on_click=lambda item: st.session_state.update(
                    {
                        "single_event_focus_feature_label": get_button_label(item),
                        "single_event_focus_lat": item["lat"],
                        "single_event_focus_lon": item["lon"],
                        # TODO: Add logic to determine zoom level based on item extent
                        "single_event_focus_zoom": 12,
                    }
                ),
                args=(item,),
            )


def single_event():
    st.set_page_config(page_title="stormlit", page_icon=":rain_cloud:", layout="wide")
    if "session_id" not in st.session_state:
        init_session_state()

    st.title("Single Event View")

    st.sidebar.markdown("# Page Navigation")
    st.sidebar.page_link("main.py", label="Home 🏠")
    st.sidebar.page_link("pages/model_qc.py", label="Model QC 📋")
    st.sidebar.page_link("pages/single_event.py", label="Single Event Viewer ⛈️")

    st.sidebar.markdown("## Select Study")
    st.session_state["pilot"] = st.sidebar.selectbox(
        "Select a Pilot Study",
        [
            "Trinity",
        ],
        index=0,
    )
    st.sidebar.markdown("---")

    if st.session_state["init_pilot"] is False:
        with st.spinner("Initializing datasets..."):
            init_pilot(st.session_state["pilot"])
            st.session_state["init_pilot"] = True
            st.success("Complete! Pilot data is now ready for exploration.")

<<<<<<< HEAD
    # Popovers for items on the map
    col_basins, col_dams, col_gages, col_ref_lines, col_ref_points = st.columns(5)
    with col_basins:
        map_popover(
            "Basins",
            st.basins.to_dict("records"),
            lambda basin: f"{basin['NAME']} ({basin['HUC8']})",
        )
    with col_dams:
        map_popover(
            "Dams",
            st.dams.to_dict("records"),
            lambda dam: dam["id"],
        )
    with col_gages:
        map_popover(
            "Gages",
            st.gages.to_dict("records"),
            lambda gage: gage["site_no"],
        )
    with col_ref_lines:
        map_popover(
            "Reference Lines",
            st.ref_lines.to_dict("records"),
            lambda ref_line: ref_line["name"],
        )
    with col_ref_points:
        map_popover(
            "Reference Points",
            st.ref_points.to_dict("records"),
            lambda ref_point: ref_point["name"],
        )

    # Map Position
    if st.session_state["single_event_focus_feature_label"]:
        c_lat = st.session_state["single_event_focus_lat"]
        c_lon = st.session_state["single_event_focus_lon"]
        zoom = st.session_state["single_event_focus_zoom"]
    # Default map position
    else:
        c_lat, c_lon, zoom = get_map_pos(
            "Study Area",
            None,
        )

    map_col, chart_col = st.columns(2)

    with map_col:
=======
    st.sidebar.markdown("## Select Event")
    st.session_state["event_type"] = st.sidebar.radio(
        "Select from",
        ["Calibration Events", "Stochastic Events"],
        index=0,
    )

    if st.session_state["event_type"] == "Calibration Events":
        st.session_state["calibration_event"] = st.sidebar.selectbox(
            "Select from",
            ["Jan1996", "Aug2017", "July2020", "Aug2021"],
            index=None,
        )
    else:
        st.session_state["stochastic_event"] = st.sidebar.selectbox(
            "Select from",
            ["Stochastic Event 1", "Stochastic Event 2", "Stochastic Event 3"],
            index=None,
        )

    selected_layer = option_menu(
        menu_title="Map Layers",
        options=[
            "Basins",
            "Gages",
            "Storms",
            "Dams",
            "COGs",
            "Reference Lines",
            "Reference Points",
        ],
        icons=[
            "bounding-box",
            "moisture",
            "cloud-drizzle",
            "triangle",
            "layers",
            "slash-lg",
            "dot",
        ],
        orientation="horizontal",
        menu_icon="map",
        default_index=0,
        styles={
            "container": {"padding": "0!important", "background-color": "#fafafa"},
            "icon": {"color": "#0f0f0f", "font-size": "18px"},
            "nav-link": {
                "font-size": "18px",
                "text-align": "left",
                "margin": "0px",
                "--hover-color": "#2051ba",
            },
            "nav-link-selected": {"background-color": "#2051ba"},
        },
    )

    container1 = st.container()
    col1, col2 = container1.columns(2)

    # Get the map position based on the selection
    with container1:
        if (
            st.session_state["zoom_to_layer"] is not None
            and st.session_state["zoom_to_field"] is not None
        ):
            c_lat, c_lon, zoom = get_map_pos(
                st.session_state["zoom_to_layer"],
                st.session_state["zoom_to_field"],
            )
        # Default map position
        else:
            c_lat, c_lon, zoom = get_map_pos(
                "Study Area",
                None,
            )

    with col1:
>>>>>>> 1063411d
        with st.spinner("Loading Map..."):
            st.fmap = prep_fmap(
                list(st.pilot_layers.keys()),
                st.session_state["sel_cog_layer"],
                st.session_state["sel_cmap"],
            )
            st.map_output = st_folium(
                st.fmap,
                center=[c_lat, c_lon],
                zoom=zoom,
                key="new_map",
                height=500,
                use_container_width=True,
            )

    if selected_layer == "Basins":
        st.session_state["zoom_to_layer"] = selected_layer
        basin_id_list = sorted(st.basins["NAME"].unique().tolist())
        st.session_state["sel_basin_id"] = col2.selectbox(
            "Select a Basin by Name",
            basin_id_list,
            index=None,
        )
        st.session_state["zoom_to_field"] = st.session_state["sel_basin_id"]
        if st.session_state["sel_basin_id"] is not None:
            if col2.button("Zoom to Basin", key="zoom_to_basin"):
                st.rerun()

    elif selected_layer == "Gages":
        st.session_state["zoom_to_layer"] = selected_layer
        gage_id_list = sorted(st.gages["site_no"].unique().tolist())
        st.session_state["sel_gage_id"] = col2.selectbox(
            "Select a Gage by ID",
            gage_id_list,
            index=None,
        )
        st.session_state["zoom_to_field"] = st.session_state["sel_gage_id"]
        if st.session_state["sel_gage_id"] is not None:
            if col2.button("Zoom to Gage", key="zoom_to_gage"):
                st.rerun()
    elif selected_layer == "Storms":
        st.session_state["zoom_to_layer"] = selected_layer
        storm_rank_list = sorted(st.storms["rank"].unique().tolist())
        st.session_state["sel_storm_rank"] = col2.selectbox(
            "Select a Storm by Rank",
            storm_rank_list,
            index=None,
        )
        st.session_state["zoom_to_field"] = st.session_state["sel_storm_rank"]
        if st.session_state["sel_storm_rank"] is not None:
            if col2.button("Zoom to Storm", key="zoom_to_storm"):
                st.rerun()
    elif selected_layer == "Dams":
        st.session_state["zoom_to_layer"] = selected_layer
        dam_id_list = sorted(st.dams["id"].unique().tolist())
        st.session_state["sel_dam_id"] = col2.selectbox(
            "Select a Dam by ID",
            dam_id_list,
            index=None,
        )
        st.session_state["zoom_to_field"] = st.session_state["sel_dam_id"]
        if st.session_state["sel_dam_id"] is not None:
            if col2.button("Zoom to Dam", key="zoom_to_dam"):
                st.rerun()
    elif selected_layer == "COGs":
        st.session_state["zoom_to_layer"] = selected_layer
        cog_id_list = sorted(list(st.cog_layers.keys()))
        st.session_state["sel_cog_layer"] = col2.selectbox(
            "Select a COG by Name",
            cog_id_list,
            index=None,
        )
        st.session_state["zoom_to_field"] = st.session_state["sel_cog_layer"]
        if st.session_state["sel_cog_layer"] is not None:
            if col2.button("Zoom to COG", key="zoom_to_cog"):
                st.rerun()
    elif selected_layer == "Reference Lines":
        st.session_state["zoom_to_layer"] = selected_layer
        ref_line_id_list = sorted(st.ref_lines["id"].unique().tolist())
        st.session_state["sel_ref_line_id"] = col2.selectbox(
            "Select a Reference Line by ID",
            ref_line_id_list,
            index=None,
        )
        st.session_state["zoom_to_field"] = st.session_state["sel_ref_line_id"]
        if st.session_state["sel_ref_line_id"] is not None:
            if col2.button("Zoom to Line", key="zoom_to_line"):
                st.rerun()
    elif selected_layer == "Reference Points":
        st.session_state["zoom_to_layer"] = selected_layer
        ref_point_id_list = sorted(st.ref_points["id"].unique().tolist())
        st.session_state["sel_ref_point_id"] = col2.selectbox(
            "Select a Reference Point by ID",
            ref_point_id_list,
            index=None,
        )
        st.session_state["zoom_to_field"] = st.session_state["sel_ref_point_id"]
        if st.session_state["sel_ref_point_id"] is not None:
            # Select which layer to zoom to in the map
            if col2.button("Zoom to Point", key="zoom_to_point"):
                st.rerun()

    # Display the selected object information from the map
    if st.map_output is not None:
        if st.map_output["last_object_clicked_tooltip"] is not None:
            st.sel_map_obj = get_map_sel(st.map_output)
            st.subheader("Selected Map Information")

<<<<<<< HEAD
    with chart_col:
        # Example chart for displaying hydrographs, etc.
        # sourced from: https://docs.streamlit.io/develop/api-reference/charts/st.scatter_chart
        # TODO: replace this with data based on the selected feature
        chart_data = pd.DataFrame(
            np.random.randn(20, 3), columns=["col1", "col2", "col3"]
        )
        feature_label = st.session_state.get("single_event_focus_feature_label")
        if feature_label:
            st.markdown(f"### {feature_label}")
        else:
            st.markdown("### Example Chart")
        chart_data["col4"] = np.random.choice(["A", "B", "C"], 20)
        st.scatter_chart(
            chart_data, x="col1", y="col2", color="col4", size="col3", height=450
        )

        # TODO: Pull out logic from this commented-out section to download feature data.
        # Probably makes sense to add download buttons to the popovers?
        # ========================================
        # st.markdown("## View Selections")
        # st.markdown(
        #     "Collapse each section to view metadata and analytics based on your selections."
        # )
        # with st.expander("Gages"):
        #     st.write("Download the map layer")
        #     create_st_button(
        #         "Gages", st.pilot_layers["Gages"], background_color="#32cd32"
        #     )
        #     st.session_state["gage_plot_type"] = st.selectbox(
        #         "Select a Gage Plot Type",
        #         ["Flow Stats", "AMS", "AMS Seasons", "AMS LP3"],
        #         index=0,
        #     )
        #     # Gage Map Selection
        #     if st.sel_map_obj is not None and "Gages" in st.sel_map_obj["layer"].values:
        #         gage_id = st.sel_map_obj["site_no"].values[0]
        #         gage_meta_url = define_gage_data(gage_id)["Metadata"]
        #         gage_meta_status, gage_meta = get_stac_meta(gage_meta_url)
        #         gage_plot_url = define_gage_data(gage_id)[
        #             st.session_state["gage_plot_type"]
        #         ]
        #         gage_plot_status, gage_plot_img = get_stac_img(gage_plot_url)
        #         # display the img
        #         if gage_plot_status:
        #             st.markdown("## Analytics")
        #             st.write(f"""Collection of USGS streamflow gages in the {st.session_state["pilot"]}
        #                     Watershed containing more than 15 years of annual maxima observations.
        #                     Note that the LP-III computations do not include regional skew. This is
        #                     a provisional collection, pending added datasets curated by engineers
        #                     developing the hydrologic model.
        #                     """)
        #             st.image(gage_plot_img, use_container_width=True)
        #         else:
        #             st.error("Unable to retrieve the gage plot.")
        #             st.write(f"URL: {gage_plot_img}")
        #         # display the metadata
        #         if gage_meta_status:
        #             st.markdown("## Metadata")
        #             st.write(gage_meta["properties"])
        #         else:
        #             st.error("Unable to retrieve the gage metadata.")
        #             st.write(f"URL: {gage_meta_url}")
        #     # Gage Dropdown Selection
        #     elif st.session_state["sel_gage_id"] is not None:
        #         # Display the gage information if a gage is selected
        #         gage_id = st.session_state["sel_gage_id"]
        #         gage_meta_url = define_gage_data(gage_id)["Metadata"]
        #         gage_meta_status, gage_meta = get_stac_meta(gage_meta_url)
        #         gage_plot_url = define_gage_data(gage_id)[
        #             st.session_state["gage_plot_type"]
        #         ]
        #         gage_plot_status, gage_plot_img = get_stac_img(gage_plot_url)
        #         # display the metadata
        #         if gage_meta_status:
        #             st.markdown("## Metadata")
        #             st.write(gage_meta["properties"])
        #         else:
        #             st.error("Unable to retrieve the gage metadata.")
        #             st.write(f"URL: {gage_meta_url}")
        #         # display the img
        #         if gage_plot_status:
        #             st.markdown("## Analytics")
        #             st.write(f"""Collection of USGS streamflow gages in the {st.session_state["pilot"]}
        #                     Watershed containing more than 15 years of annual maxima observations.
        #                     Note that the LP-III computations do not include regional skew. This is
        #                     a provisional collection, pending added datasets curated by engineers
        #                     developing the hydrologic model.
        #                     """)
        #             st.image(gage_plot_img, use_container_width=True)
        #         else:
        #             st.error("Unable to retrieve the gage plot.")
        #             st.write(f"URL: {gage_plot_img}")
        #     else:
        #         st.write(
        #             "Please select a gage from the map or sidebar dropdown to view analytics."
        #         )
        # with st.expander("Storms"):
        #     st.write("Download the map layer")
        #     create_st_button(
        #         "Storms", st.pilot_layers["Storms"], background_color="#ed9121"
        #     )
        #     # Storm Map Selection
        #     if (
        #         st.sel_map_obj is not None
        #         and "Storms" in st.sel_map_obj["layer"].values
        #     ):
        #         storm_rank = int(st.sel_map_obj["rank"].values[0])
        #         storm_meta_url = define_storm_data(storm_rank)["Metadata"]
        #         storm_meta_status, storm_meta = get_stac_meta(storm_meta_url)
        #         # display the metadata
        #         if storm_meta_status:
        #             storm_plot_url = storm_meta["assets"]["thumbnail"]["href"]
        #             storm_plot_status, storm_plot_img = get_stac_img(storm_plot_url)
        #             st.write(storm_meta["properties"])
        #         else:
        #             st.error("Error: Unable to retrieve the metadata.")
        #             st.write(f"URL: {storm_meta_url}")
        #         # display the img
        #         if storm_meta_status and storm_plot_status:
        #             st.write(f"""Collection of the top storms developed in the {st.session_state["pilot"]}
        #                         Watershed for a 72-hour storm period.
        #                         """)
        #             st.image(storm_plot_img, use_container_width=True)
        #         else:
        #             st.error("Error: Unable to retrieve the plot.")
        #             st.write(f"URL: {storm_plot_img}")
        #     # Storm Dropdown Selection
        #     elif st.session_state["sel_storm_rank"] is not None:
        #         # Display the storm information if a storm is selected
        #         storm_rank = int(st.session_state["sel_storm_rank"])
        #         storm_meta_url = define_storm_data(storm_rank)["Metadata"]
        #         storm_meta_status, storm_meta = get_stac_meta(storm_meta_url)
        #         # display the metadata
        #         if storm_meta_status:
        #             storm_plot_url = storm_meta["assets"]["thumbnail"]["href"]
        #             storm_plot_status, storm_plot_img = get_stac_img(storm_plot_url)
        #             st.write(storm_meta["properties"])
        #         else:
        #             st.error("Error: Unable to retrieve the metadata.")
        #             st.write(f"URL: {storm_meta_url}")
        #         # display the img
        #         if storm_meta_status and storm_plot_status:
        #             st.write(f"""Collection of the top storms developed in the {st.session_state["pilot"]}
        #                         Watershed for a 72-hour storm period.
        #                         """)
        #             st.image(storm_plot_img, use_container_width=True)
        #         else:
        #             st.error("Error: Unable to retrieve the plot.")
        #             st.write(f"URL: {storm_plot_img}")
        #     else:
        #         st.write(
        #             "Please select a storm from the map or sidebar dropdown to view analytics."
        #         )
        # with st.expander("Dams"):
        #     st.write("Download the map layer")
        #     create_st_button(
        #         "Dams", st.pilot_layers["Dams"], background_color="#e32636"
        #     )
        #     # Dam Map Selection
        #     if st.sel_map_obj is not None and "Dams" in st.sel_map_obj["layer"].values:
        #         dam_id = st.sel_map_obj["id"].values[0]
        #         dam_meta_url = define_dam_data(dam_id)["Metadata"]
        #         dam_meta_status, dam_meta = get_stac_meta(dam_meta_url)
        #         # display the metadata
        #         if dam_meta_status:
        #             # update the href in each asset to point to the full url for downloading
        #             for key, asset in dam_meta["assets"].items():
        #                 asset["href"] = (
        #                     f"{st.pilot_base_url}/dams/non-usace/{dam_id}/{key}"
        #                 )
        #             st.write(dam_meta["assets"])
        #         else:
        #             st.error("Error: Unable to retrieve the metadata.")
        #             st.write(f"URL: {dam_meta_url}")
        #     # Dam Dropdown Selection
        #     elif st.session_state["sel_dam_id"] is not None:
        #         # Display the dam information if a dam is selected
        #         dam_id = st.session_state["sel_dam_id"]
        #         dam_meta_url = define_dam_data(dam_id)["Metadata"]
        #         dam_meta_status, dam_meta = get_stac_meta(dam_meta_url)
        #         # display the metadata
        #         if dam_meta_status:
        #             # update the href in each asset to point to the full url for downloading
        #             for key, asset in dam_meta["assets"].items():
        #                 asset["href"] = (
        #                     f"{st.pilot_base_url}/dams/non-usace/{dam_id}/{key}"
        #                 )
        #             st.write(dam_meta["assets"])
        #         else:
        #             st.error("Error: Unable to retrieve the metadata.")
        #             st.write(f"URL: {dam_meta_url}")
        #     else:
        #         st.write(
        #             "Please select a dam from the map or sidebar dropdown to view analytics."
        #         )
        # with st.expander("COGs"):
        #     st.markdown("## Cloud Optimized Geotiffs")
        #     # COG cmap selection in the sidebar
        #     cmap_names = [
        #         "rainbow",
        #         "viridis",
        #         "plasma",
        #         "cividis",
        #         "magma",
        #         "inferno",
        #         "coolwarm",
        #         "spectral",
        #         "ocean",
        #         "jet",
        #     ]
        #     st.session_state["sel_cmap"] = st.selectbox(
        #         "Select a COG Colormap",
        #         cmap_names,
        #         index=0,
        #     )
        #     if st.session_state["sel_cog_layer"] is not None:
        #         cog_stats = st.session_state["cog_stats"]["b1"]
        #         cog_hist = cog_stats["histogram"]
        #         # plot a histogram of the COG
        #         hist_df = pd.DataFrame(cog_hist).T
        #         hist_df.columns = ["Count", "Value"]
        #         st.session_state["cog_hist_nbins"] = st.slider(
        #             "Select number of bins for histogram",
        #             min_value=5,
        #             max_value=100,
        #             value=20,
        #         )
        #         hist_fig = plot_hist(
        #             hist_df,
        #             x_col="Value",
        #             y_col="Count",
        #             nbins=st.session_state["cog_hist_nbins"],
        #         )
        #         st.plotly_chart(hist_fig, use_container_width=True)
        #         st.write(cog_stats)
        #     else:
        #         st.write(
        #             "Please select a COG from the sidebar dropdown to view analytics."
        #         )
        # with st.expander("Reference Lines"):
        #     st.write("Download the map layer")
        #     create_st_button(
        #         "Reference Lines",
        #         st.pilot_layers["Reference Lines"],
        #         background_color="#1e90ff",
        #     )
        #     if (
        #         st.sel_map_obj is not None
        #         and "Reference Lines" in st.sel_map_obj["layer"].values
        #     ):
        #         ref_line_id = st.sel_map_obj["id"].values[0]
        #         st.write(f"Selected Reference Line: {ref_line_id}")
        #         ref_line_ts = get_ref_line_ts(ref_line_id)
        #         plot_ts(ref_line_ts, "water_surface")
        #         plot_ts(ref_line_ts, "flow")
        #     elif st.session_state["sel_ref_line_id"] is not None:
        #         # Display the reference line information if a reference line is selected
        #         ref_line_id = st.session_state["sel_ref_line_id"]
        #         st.write(f"Selected Reference Line: {ref_line_id}")
        #         ref_line_ts = get_ref_line_ts(ref_line_id)
        #         plot_ts(ref_line_ts, "water_surface")
        #         plot_ts(ref_line_ts, "flow")
        #     else:
        #         st.write(
        #             "Please select a reference line from the map or sidebar dropdown to view analytics."
        #         )

        # with st.expander("Reference Points"):
        #     st.write("Download the map layer")
        #     create_st_button(
        #         "Reference Points",
        #         st.pilot_layers["Reference Points"],
        #         background_color="#1e90ff",
        #     )
        #     if (
        #         st.sel_map_obj is not None
        #         and "Reference Points" in st.sel_map_obj["layer"].values
        #     ):
        #         ref_point_id = st.sel_map_obj["id"].values[0]
        #         st.write(f"Selected Reference Point: {ref_point_id}")
        #         ref_pt_ts = get_ref_pt_ts(ref_point_id)
        #         plot_ts(ref_pt_ts, "water_surface")
        #         plot_ts(ref_pt_ts, "velocity")
        #     elif st.session_state["sel_ref_point_id"] is not None:
        #         # Display the reference point information if a reference point is selected
        #         ref_point_id = st.session_state["sel_ref_point_id"]
        #         st.write(f"Selected Reference Point: {ref_point_id}")
        #         ref_pt_ts = get_ref_pt_ts(ref_point_id)
        #         plot_ts(ref_pt_ts, "water_surface")
        #         plot_ts(ref_pt_ts, "velocity")
        #     else:
        #         st.write(
        #             "Please select a reference point from the map or sidebar dropdown to view analytics."
        #         )

    # TODO: Calibration / Validation data tables
    # TODO: Meteorological data for the event
=======
    col3, col4 = container1.columns(2)

    if selected_layer == "Basins":
        col2.write("Download the map layer")
        col2.link_button(
            "Basins",
            st.pilot_layers["Basins"],
        )
        # Basin Map Selection
        if st.sel_map_obj is not None:
            if "Basins" in st.sel_map_obj["layer"].values:
                basin_id = st.sel_map_obj["HUC8"].values[0]
                basin_gdf = st.basins[st.basins["HUC8"] == basin_id]
                col2.dataframe(basin_gdf.drop(columns=["geometry"]))
        # Basin Dropdown Selection
        elif st.session_state["sel_basin_id"] is not None:
            basin_id = st.session_state["sel_basin_id"]
            basin_gdf = st.basins[st.basins["NAME"] == basin_id]
            col2.dataframe(basin_gdf.drop(columns=["geometry"]))

    elif selected_layer == "Gages":
        col2.write("Download the map layer")
        col2.link_button("Gages", st.pilot_layers["Gages"])
        st.session_state["gage_plot_type"] = col2.selectbox(
            "Select a Gage Plot Type",
            ["Flow Stats", "AMS", "AMS Seasons", "AMS LP3"],
            index=0,
        )
        # Gage Map Selection
        if st.sel_map_obj is not None and "Gages" in st.sel_map_obj["layer"].values:
            gage_id = st.sel_map_obj["site_no"].values[0]
            gage_meta_url = define_gage_data(gage_id)["Metadata"]
            gage_meta_status, gage_meta = get_stac_meta(gage_meta_url)
            gage_plot_url = define_gage_data(gage_id)[
                st.session_state["gage_plot_type"]
            ]
            gage_plot_status, gage_plot_img = get_stac_img(gage_plot_url)
            # display the img
            if gage_plot_status:
                col3.markdown("## Analytics")
                col3.write(f"""Collection of USGS streamflow gages in the {st.session_state["pilot"]}
                        Watershed containing more than 15 years of annual maxima observations.
                        Note that the LP-III computations do not include regional skew. This is
                        a provisional collection, pending added datasets curated by engineers
                        developing the hydrologic model.
                        """)
                col3.image(gage_plot_img, use_container_width=True)
            else:
                col3.error("Unable to retrieve the gage plot.")
                col3.write(f"URL: {gage_plot_img}")
            # display the metadata
            if gage_meta_status:
                col4.markdown("## Metadata")
                col4.write(gage_meta["properties"])
            else:
                col4.error("Unable to retrieve the gage metadata.")
                col4.write(f"URL: {gage_meta_url}")
        # Gage Dropdown Selection
        elif st.session_state["sel_gage_id"] is not None:
            # Display the gage information if a gage is selected
            gage_id = st.session_state["sel_gage_id"]
            gage_meta_url = define_gage_data(gage_id)["Metadata"]
            gage_meta_status, gage_meta = get_stac_meta(gage_meta_url)
            gage_plot_url = define_gage_data(gage_id)[
                st.session_state["gage_plot_type"]
            ]
            gage_plot_status, gage_plot_img = get_stac_img(gage_plot_url)
            # display the metadata
            if gage_meta_status:
                col4.markdown("## Metadata")
                col4.write(gage_meta["properties"])
            else:
                col4.error("Unable to retrieve the gage metadata.")
                col4.write(f"URL: {gage_meta_url}")
            # display the img
            if gage_plot_status:
                col3.markdown("## Analytics")
                col3.write(f"""Collection of USGS streamflow gages in the {st.session_state["pilot"]}
                        Watershed containing more than 15 years of annual maxima observations.
                        Note that the LP-III computations do not include regional skew. This is
                        a provisional collection, pending added datasets curated by engineers
                        developing the hydrologic model.
                        """)
                col3.image(gage_plot_img, use_container_width=True)
            else:
                col3.error("Unable to retrieve the gage plot.")
                col3.write(f"URL: {gage_plot_img}")
        else:
            col2.write(
                "Please select a gage from the map or sidebar dropdown to view analytics."
            )
    elif selected_layer == "Storms":
        col2.write("Download the map layer")
        col2.link_button("Storms", st.pilot_layers["Storms"])
        # Storm Map Selection
        if st.sel_map_obj is not None and "Storms" in st.sel_map_obj["layer"].values:
            storm_rank = int(st.sel_map_obj["rank"].values[0])
            storm_meta_url = define_storm_data(storm_rank)["Metadata"]
            storm_meta_status, storm_meta = get_stac_meta(storm_meta_url)
            # display the metadata
            if storm_meta_status:
                storm_plot_url = storm_meta["assets"]["thumbnail"]["href"]
                storm_plot_status, storm_plot_img = get_stac_img(storm_plot_url)
                col4.markdown("## Metadata")
                col4.write(storm_meta["properties"])
            else:
                col4.error("Error: Unable to retrieve the metadata.")
                col4.write(f"URL: {storm_meta_url}")
            # display the img
            if storm_meta_status and storm_plot_status:
                col3.markdown("## Analytics")
                col3.write(f"""Collection of the top storms developed in the {st.session_state["pilot"]}
                            Watershed for a 72-hour storm period.
                            """)
                col3.image(storm_plot_img, use_container_width=True)
            else:
                col3.error("Error: Unable to retrieve the plot.")
                col3.write(f"URL: {storm_plot_img}")
        # Storm Dropdown Selection
        elif st.session_state["sel_storm_rank"] is not None:
            # Display the storm information if a storm is selected
            storm_rank = int(st.session_state["sel_storm_rank"])
            storm_meta_url = define_storm_data(storm_rank)["Metadata"]
            storm_meta_status, storm_meta = get_stac_meta(storm_meta_url)
            # display the metadata
            if storm_meta_status:
                storm_plot_url = storm_meta["assets"]["thumbnail"]["href"]
                storm_plot_status, storm_plot_img = get_stac_img(storm_plot_url)
                col4.markdown("## Metadata")
                col4.write(storm_meta["properties"])
            else:
                col4.error("Error: Unable to retrieve the metadata.")
                col4.write(f"URL: {storm_meta_url}")
            # display the img
            if storm_meta_status and storm_plot_status:
                col3.markdown("## Analytics")
                col3.write(f"""Collection of the top storms developed in the {st.session_state["pilot"]}
                            Watershed for a 72-hour storm period.
                            """)
                col3.image(storm_plot_img, use_container_width=True)
            else:
                col3.error("Error: Unable to retrieve the plot.")
                col3.write(f"URL: {storm_plot_img}")
        else:
            col2.write(
                "Please select a storm from the map or sidebar dropdown to view analytics."
            )
    elif selected_layer == "Dams":
        col2.write("Download the map layer")
        col2.link_button("Dams", st.pilot_layers["Dams"])
        # Dam Map Selection
        if st.sel_map_obj is not None and "Dams" in st.sel_map_obj["layer"].values:
            dam_id = st.sel_map_obj["id"].values[0]
            dam_meta_url = define_dam_data(dam_id)["Metadata"]
            dam_meta_status, dam_meta = get_stac_meta(dam_meta_url)
            # display the metadata
            if dam_meta_status:
                col4.markdown("## Metadata")
                # update the href in each asset to point to the full url for downloading
                for key, asset in dam_meta["assets"].items():
                    asset["href"] = f"{st.pilot_base_url}/dams/non-usace/{dam_id}/{key}"
                col4.write(dam_meta["assets"])
            else:
                col4.error("Error: Unable to retrieve the metadata.")
                col4.write(f"URL: {dam_meta_url}")
        # Dam Dropdown Selection
        elif st.session_state["sel_dam_id"] is not None:
            # Display the dam information if a dam is selected
            dam_id = st.session_state["sel_dam_id"]
            dam_meta_url = define_dam_data(dam_id)["Metadata"]
            dam_meta_status, dam_meta = get_stac_meta(dam_meta_url)
            # display the metadata
            if dam_meta_status:
                col4.markdown("## Metadata")
                # update the href in each asset to point to the full url for downloading
                for key, asset in dam_meta["assets"].items():
                    asset["href"] = f"{st.pilot_base_url}/dams/non-usace/{dam_id}/{key}"
                col4.write(dam_meta["assets"])
            else:
                col4.error("Error: Unable to retrieve the metadata.")
                col4.write(f"URL: {dam_meta_url}")
        else:
            col2.write(
                "Please select a dam from the map or sidebar dropdown to view analytics."
            )
    elif selected_layer == "COGs":
        # COG cmap selection in the sidebar
        cmap_names = [
            "rainbow",
            "viridis",
            "plasma",
            "cividis",
            "magma",
            "inferno",
            "coolwarm",
            "spectral",
            "ocean",
            "jet",
        ]
        st.session_state["sel_cmap"] = col2.selectbox(
            "Select a COG Colormap",
            cmap_names,
            index=0,
        )
        if (
            st.session_state["cog_stats"] is not None
            and "b1" in st.session_state["cog_stats"]
        ):
            cog_stats = st.session_state["cog_stats"]["b1"]
            cog_hist = cog_stats["histogram"]
            # plot a histogram of the COG
            hist_df = pd.DataFrame(cog_hist).T
            hist_df.columns = ["Count", "Value"]
            st.session_state["cog_hist_nbins"] = col2.slider(
                "Select number of bins for histogram",
                min_value=5,
                max_value=100,
                value=20,
            )
            hist_fig = plot_hist(
                hist_df,
                x_col="Value",
                y_col="Count",
                nbins=st.session_state["cog_hist_nbins"],
            )
            col3.markdown("## Analytics")
            col3.plotly_chart(hist_fig, use_container_width=True)
            col4.markdown("## Metadata")
            col4.write(cog_stats)
        else:
            col2.write(st.session_state["cog_stats"])
    elif selected_layer == "Reference Lines":
        col2.write("Download the map layer")
        col2.link_button("Reference Lines", st.pilot_layers["Reference Lines"])
        if (
            st.sel_map_obj is not None
            and "Reference Lines" in st.sel_map_obj["layer"].values
        ):
            ref_line_id = st.sel_map_obj["id"].values[0]
            col2.write(f"Selected Reference Line: {ref_line_id}")
            ref_line_ts = get_ref_line_ts(ref_line_id)
            plot_ts(ref_line_ts, "water_surface", col3)
            plot_ts(ref_line_ts, "flow", col4)
        elif st.session_state["sel_ref_line_id"] is not None:
            # Display the reference line information if a reference line is selected
            ref_line_id = st.session_state["sel_ref_line_id"]
            col2.write(f"Selected Reference Line: {ref_line_id}")
            ref_line_ts = get_ref_line_ts(ref_line_id)
            plot_ts(ref_line_ts, "water_surface", col3)
            plot_ts(ref_line_ts, "flow", col4)
        else:
            col2.write(
                "Please select a reference line from the map or sidebar dropdown to view analytics."
            )
    elif selected_layer == "Reference Points":
        col2.write("Download the map layer")
        col2.link_button("Reference Points", st.pilot_layers["Reference Points"])
        if (
            st.sel_map_obj is not None
            and "Reference Points" in st.sel_map_obj["layer"].values
        ):
            ref_point_id = st.sel_map_obj["id"].values[0]
            col2.write(f"Selected Reference Point: {ref_point_id}")
            ref_pt_ts = get_ref_pt_ts(ref_point_id)
            plot_ts(ref_pt_ts, "water_surface", col3)
            plot_ts(ref_pt_ts, "velocity", col4)
        elif st.session_state["sel_ref_point_id"] is not None:
            # Display the reference point information if a reference point is selected
            ref_point_id = st.session_state["sel_ref_point_id"]
            col2.write(f"Selected Reference Point: {ref_point_id}")
            ref_pt_ts = get_ref_pt_ts(ref_point_id)
            plot_ts(ref_pt_ts, "water_surface", col3)
            plot_ts(ref_pt_ts, "velocity", col4)
        else:
            col2.write(
                "Please select a reference point from the map or sidebar dropdown to view analytics."
            )
>>>>>>> 1063411d

    # Session state
    with st.expander("Session State"):
        st.write(st.session_state)

    # Footer
    render_footer()


if __name__ == "__main__":
    single_event()<|MERGE_RESOLUTION|>--- conflicted
+++ resolved
@@ -1,14 +1,7 @@
 # module imports
-<<<<<<< HEAD
-from ..components.layout import render_footer
-from ..utils.session import init_session_state
-from ..utils.stac_data import (
-=======
 from components.layout import render_footer
-from configs.settings import LOG_LEVEL
 from utils.session import init_session_state
 from utils.stac_data import (
->>>>>>> 1063411d
     init_pilot,
     # define_gage_data,
     # define_storm_data,
@@ -18,13 +11,9 @@
     # get_ref_line_ts,
     # get_ref_pt_ts,
 )
-<<<<<<< HEAD
-from ..utils.functions import (
+from utils.functions import (
     # create_st_button,
-=======
-from utils.functions import (
->>>>>>> 1063411d
-    get_map_sel,
+    # get_map_sel,
     get_map_pos,
     prep_fmap,
     # plot_hist,
@@ -38,15 +27,11 @@
 import streamlit as st
 from dotenv import load_dotenv
 from streamlit_folium import st_folium
-<<<<<<< HEAD
 from typing import Callable, Optional
 import uuid
 
 # Suppress warnings
-warnings.filterwarnings("ignore")
-=======
 from streamlit_option_menu import option_menu
->>>>>>> 1063411d
 
 currDir = os.path.dirname(os.path.realpath(__file__))  # located within pages folder
 srcDir = os.path.abspath(os.path.join(currDir, ".."))  # go up one level to src
@@ -132,7 +117,6 @@
             st.session_state["init_pilot"] = True
             st.success("Complete! Pilot data is now ready for exploration.")
 
-<<<<<<< HEAD
     # Popovers for items on the map
     col_basins, col_dams, col_gages, col_ref_lines, col_ref_points = st.columns(5)
     with col_basins:
@@ -181,85 +165,6 @@
     map_col, chart_col = st.columns(2)
 
     with map_col:
-=======
-    st.sidebar.markdown("## Select Event")
-    st.session_state["event_type"] = st.sidebar.radio(
-        "Select from",
-        ["Calibration Events", "Stochastic Events"],
-        index=0,
-    )
-
-    if st.session_state["event_type"] == "Calibration Events":
-        st.session_state["calibration_event"] = st.sidebar.selectbox(
-            "Select from",
-            ["Jan1996", "Aug2017", "July2020", "Aug2021"],
-            index=None,
-        )
-    else:
-        st.session_state["stochastic_event"] = st.sidebar.selectbox(
-            "Select from",
-            ["Stochastic Event 1", "Stochastic Event 2", "Stochastic Event 3"],
-            index=None,
-        )
-
-    selected_layer = option_menu(
-        menu_title="Map Layers",
-        options=[
-            "Basins",
-            "Gages",
-            "Storms",
-            "Dams",
-            "COGs",
-            "Reference Lines",
-            "Reference Points",
-        ],
-        icons=[
-            "bounding-box",
-            "moisture",
-            "cloud-drizzle",
-            "triangle",
-            "layers",
-            "slash-lg",
-            "dot",
-        ],
-        orientation="horizontal",
-        menu_icon="map",
-        default_index=0,
-        styles={
-            "container": {"padding": "0!important", "background-color": "#fafafa"},
-            "icon": {"color": "#0f0f0f", "font-size": "18px"},
-            "nav-link": {
-                "font-size": "18px",
-                "text-align": "left",
-                "margin": "0px",
-                "--hover-color": "#2051ba",
-            },
-            "nav-link-selected": {"background-color": "#2051ba"},
-        },
-    )
-
-    container1 = st.container()
-    col1, col2 = container1.columns(2)
-
-    # Get the map position based on the selection
-    with container1:
-        if (
-            st.session_state["zoom_to_layer"] is not None
-            and st.session_state["zoom_to_field"] is not None
-        ):
-            c_lat, c_lon, zoom = get_map_pos(
-                st.session_state["zoom_to_layer"],
-                st.session_state["zoom_to_field"],
-            )
-        # Default map position
-        else:
-            c_lat, c_lon, zoom = get_map_pos(
-                "Study Area",
-                None,
-            )
-
-    with col1:
->>>>>>> 1063411d
         with st.spinner("Loading Map..."):
             st.fmap = prep_fmap(
                 list(st.pilot_layers.keys()),
@@ -275,100 +180,99 @@
                 use_container_width=True,
             )
 
-    if selected_layer == "Basins":
-        st.session_state["zoom_to_layer"] = selected_layer
-        basin_id_list = sorted(st.basins["NAME"].unique().tolist())
-        st.session_state["sel_basin_id"] = col2.selectbox(
-            "Select a Basin by Name",
-            basin_id_list,
-            index=None,
-        )
-        st.session_state["zoom_to_field"] = st.session_state["sel_basin_id"]
-        if st.session_state["sel_basin_id"] is not None:
-            if col2.button("Zoom to Basin", key="zoom_to_basin"):
-                st.rerun()
-
-    elif selected_layer == "Gages":
-        st.session_state["zoom_to_layer"] = selected_layer
-        gage_id_list = sorted(st.gages["site_no"].unique().tolist())
-        st.session_state["sel_gage_id"] = col2.selectbox(
-            "Select a Gage by ID",
-            gage_id_list,
-            index=None,
-        )
-        st.session_state["zoom_to_field"] = st.session_state["sel_gage_id"]
-        if st.session_state["sel_gage_id"] is not None:
-            if col2.button("Zoom to Gage", key="zoom_to_gage"):
-                st.rerun()
-    elif selected_layer == "Storms":
-        st.session_state["zoom_to_layer"] = selected_layer
-        storm_rank_list = sorted(st.storms["rank"].unique().tolist())
-        st.session_state["sel_storm_rank"] = col2.selectbox(
-            "Select a Storm by Rank",
-            storm_rank_list,
-            index=None,
-        )
-        st.session_state["zoom_to_field"] = st.session_state["sel_storm_rank"]
-        if st.session_state["sel_storm_rank"] is not None:
-            if col2.button("Zoom to Storm", key="zoom_to_storm"):
-                st.rerun()
-    elif selected_layer == "Dams":
-        st.session_state["zoom_to_layer"] = selected_layer
-        dam_id_list = sorted(st.dams["id"].unique().tolist())
-        st.session_state["sel_dam_id"] = col2.selectbox(
-            "Select a Dam by ID",
-            dam_id_list,
-            index=None,
-        )
-        st.session_state["zoom_to_field"] = st.session_state["sel_dam_id"]
-        if st.session_state["sel_dam_id"] is not None:
-            if col2.button("Zoom to Dam", key="zoom_to_dam"):
-                st.rerun()
-    elif selected_layer == "COGs":
-        st.session_state["zoom_to_layer"] = selected_layer
-        cog_id_list = sorted(list(st.cog_layers.keys()))
-        st.session_state["sel_cog_layer"] = col2.selectbox(
-            "Select a COG by Name",
-            cog_id_list,
-            index=None,
-        )
-        st.session_state["zoom_to_field"] = st.session_state["sel_cog_layer"]
-        if st.session_state["sel_cog_layer"] is not None:
-            if col2.button("Zoom to COG", key="zoom_to_cog"):
-                st.rerun()
-    elif selected_layer == "Reference Lines":
-        st.session_state["zoom_to_layer"] = selected_layer
-        ref_line_id_list = sorted(st.ref_lines["id"].unique().tolist())
-        st.session_state["sel_ref_line_id"] = col2.selectbox(
-            "Select a Reference Line by ID",
-            ref_line_id_list,
-            index=None,
-        )
-        st.session_state["zoom_to_field"] = st.session_state["sel_ref_line_id"]
-        if st.session_state["sel_ref_line_id"] is not None:
-            if col2.button("Zoom to Line", key="zoom_to_line"):
-                st.rerun()
-    elif selected_layer == "Reference Points":
-        st.session_state["zoom_to_layer"] = selected_layer
-        ref_point_id_list = sorted(st.ref_points["id"].unique().tolist())
-        st.session_state["sel_ref_point_id"] = col2.selectbox(
-            "Select a Reference Point by ID",
-            ref_point_id_list,
-            index=None,
-        )
-        st.session_state["zoom_to_field"] = st.session_state["sel_ref_point_id"]
-        if st.session_state["sel_ref_point_id"] is not None:
-            # Select which layer to zoom to in the map
-            if col2.button("Zoom to Point", key="zoom_to_point"):
-                st.rerun()
-
-    # Display the selected object information from the map
-    if st.map_output is not None:
-        if st.map_output["last_object_clicked_tooltip"] is not None:
-            st.sel_map_obj = get_map_sel(st.map_output)
-            st.subheader("Selected Map Information")
-
-<<<<<<< HEAD
+    # if selected_layer == "Basins":
+    #     st.session_state["zoom_to_layer"] = selected_layer
+    #     basin_id_list = sorted(st.basins["NAME"].unique().tolist())
+    #     st.session_state["sel_basin_id"] = col2.selectbox(
+    #         "Select a Basin by Name",
+    #         basin_id_list,
+    #         index=None,
+    #     )
+    #     st.session_state["zoom_to_field"] = st.session_state["sel_basin_id"]
+    #     if st.session_state["sel_basin_id"] is not None:
+    #         if col2.button("Zoom to Basin", key="zoom_to_basin"):
+    #             st.rerun()
+
+    # elif selected_layer == "Gages":
+    #     st.session_state["zoom_to_layer"] = selected_layer
+    #     gage_id_list = sorted(st.gages["site_no"].unique().tolist())
+    #     st.session_state["sel_gage_id"] = col2.selectbox(
+    #         "Select a Gage by ID",
+    #         gage_id_list,
+    #         index=None,
+    #     )
+    #     st.session_state["zoom_to_field"] = st.session_state["sel_gage_id"]
+    #     if st.session_state["sel_gage_id"] is not None:
+    #         if col2.button("Zoom to Gage", key="zoom_to_gage"):
+    #             st.rerun()
+    # elif selected_layer == "Storms":
+    #     st.session_state["zoom_to_layer"] = selected_layer
+    #     storm_rank_list = sorted(st.storms["rank"].unique().tolist())
+    #     st.session_state["sel_storm_rank"] = col2.selectbox(
+    #         "Select a Storm by Rank",
+    #         storm_rank_list,
+    #         index=None,
+    #     )
+    #     st.session_state["zoom_to_field"] = st.session_state["sel_storm_rank"]
+    #     if st.session_state["sel_storm_rank"] is not None:
+    #         if col2.button("Zoom to Storm", key="zoom_to_storm"):
+    #             st.rerun()
+    # elif selected_layer == "Dams":
+    #     st.session_state["zoom_to_layer"] = selected_layer
+    #     dam_id_list = sorted(st.dams["id"].unique().tolist())
+    #     st.session_state["sel_dam_id"] = col2.selectbox(
+    #         "Select a Dam by ID",
+    #         dam_id_list,
+    #         index=None,
+    #     )
+    #     st.session_state["zoom_to_field"] = st.session_state["sel_dam_id"]
+    #     if st.session_state["sel_dam_id"] is not None:
+    #         if col2.button("Zoom to Dam", key="zoom_to_dam"):
+    #             st.rerun()
+    # elif selected_layer == "COGs":
+    #     st.session_state["zoom_to_layer"] = selected_layer
+    #     cog_id_list = sorted(list(st.cog_layers.keys()))
+    #     st.session_state["sel_cog_layer"] = col2.selectbox(
+    #         "Select a COG by Name",
+    #         cog_id_list,
+    #         index=None,
+    #     )
+    #     st.session_state["zoom_to_field"] = st.session_state["sel_cog_layer"]
+    #     if st.session_state["sel_cog_layer"] is not None:
+    #         if col2.button("Zoom to COG", key="zoom_to_cog"):
+    #             st.rerun()
+    # elif selected_layer == "Reference Lines":
+    #     st.session_state["zoom_to_layer"] = selected_layer
+    #     ref_line_id_list = sorted(st.ref_lines["id"].unique().tolist())
+    #     st.session_state["sel_ref_line_id"] = col2.selectbox(
+    #         "Select a Reference Line by ID",
+    #         ref_line_id_list,
+    #         index=None,
+    #     )
+    #     st.session_state["zoom_to_field"] = st.session_state["sel_ref_line_id"]
+    #     if st.session_state["sel_ref_line_id"] is not None:
+    #         if col2.button("Zoom to Line", key="zoom_to_line"):
+    #             st.rerun()
+    # elif selected_layer == "Reference Points":
+    #     st.session_state["zoom_to_layer"] = selected_layer
+    #     ref_point_id_list = sorted(st.ref_points["id"].unique().tolist())
+    #     st.session_state["sel_ref_point_id"] = col2.selectbox(
+    #         "Select a Reference Point by ID",
+    #         ref_point_id_list,
+    #         index=None,
+    #     )
+    #     st.session_state["zoom_to_field"] = st.session_state["sel_ref_point_id"]
+    #     if st.session_state["sel_ref_point_id"] is not None:
+    #         # Select which layer to zoom to in the map
+    #         if col2.button("Zoom to Point", key="zoom_to_point"):
+    #             st.rerun()
+
+    # # Display the selected object information from the map
+    # if st.map_output is not None:
+    #     if st.map_output["last_object_clicked_tooltip"] is not None:
+    #         st.sel_map_obj = get_map_sel(st.map_output)
+    #         st.subheader("Selected Map Information")
+
     with chart_col:
         # Example chart for displaying hydrographs, etc.
         # sourced from: https://docs.streamlit.io/develop/api-reference/charts/st.scatter_chart
@@ -667,285 +571,283 @@
 
     # TODO: Calibration / Validation data tables
     # TODO: Meteorological data for the event
-=======
-    col3, col4 = container1.columns(2)
-
-    if selected_layer == "Basins":
-        col2.write("Download the map layer")
-        col2.link_button(
-            "Basins",
-            st.pilot_layers["Basins"],
-        )
-        # Basin Map Selection
-        if st.sel_map_obj is not None:
-            if "Basins" in st.sel_map_obj["layer"].values:
-                basin_id = st.sel_map_obj["HUC8"].values[0]
-                basin_gdf = st.basins[st.basins["HUC8"] == basin_id]
-                col2.dataframe(basin_gdf.drop(columns=["geometry"]))
-        # Basin Dropdown Selection
-        elif st.session_state["sel_basin_id"] is not None:
-            basin_id = st.session_state["sel_basin_id"]
-            basin_gdf = st.basins[st.basins["NAME"] == basin_id]
-            col2.dataframe(basin_gdf.drop(columns=["geometry"]))
-
-    elif selected_layer == "Gages":
-        col2.write("Download the map layer")
-        col2.link_button("Gages", st.pilot_layers["Gages"])
-        st.session_state["gage_plot_type"] = col2.selectbox(
-            "Select a Gage Plot Type",
-            ["Flow Stats", "AMS", "AMS Seasons", "AMS LP3"],
-            index=0,
-        )
-        # Gage Map Selection
-        if st.sel_map_obj is not None and "Gages" in st.sel_map_obj["layer"].values:
-            gage_id = st.sel_map_obj["site_no"].values[0]
-            gage_meta_url = define_gage_data(gage_id)["Metadata"]
-            gage_meta_status, gage_meta = get_stac_meta(gage_meta_url)
-            gage_plot_url = define_gage_data(gage_id)[
-                st.session_state["gage_plot_type"]
-            ]
-            gage_plot_status, gage_plot_img = get_stac_img(gage_plot_url)
-            # display the img
-            if gage_plot_status:
-                col3.markdown("## Analytics")
-                col3.write(f"""Collection of USGS streamflow gages in the {st.session_state["pilot"]}
-                        Watershed containing more than 15 years of annual maxima observations.
-                        Note that the LP-III computations do not include regional skew. This is
-                        a provisional collection, pending added datasets curated by engineers
-                        developing the hydrologic model.
-                        """)
-                col3.image(gage_plot_img, use_container_width=True)
-            else:
-                col3.error("Unable to retrieve the gage plot.")
-                col3.write(f"URL: {gage_plot_img}")
-            # display the metadata
-            if gage_meta_status:
-                col4.markdown("## Metadata")
-                col4.write(gage_meta["properties"])
-            else:
-                col4.error("Unable to retrieve the gage metadata.")
-                col4.write(f"URL: {gage_meta_url}")
-        # Gage Dropdown Selection
-        elif st.session_state["sel_gage_id"] is not None:
-            # Display the gage information if a gage is selected
-            gage_id = st.session_state["sel_gage_id"]
-            gage_meta_url = define_gage_data(gage_id)["Metadata"]
-            gage_meta_status, gage_meta = get_stac_meta(gage_meta_url)
-            gage_plot_url = define_gage_data(gage_id)[
-                st.session_state["gage_plot_type"]
-            ]
-            gage_plot_status, gage_plot_img = get_stac_img(gage_plot_url)
-            # display the metadata
-            if gage_meta_status:
-                col4.markdown("## Metadata")
-                col4.write(gage_meta["properties"])
-            else:
-                col4.error("Unable to retrieve the gage metadata.")
-                col4.write(f"URL: {gage_meta_url}")
-            # display the img
-            if gage_plot_status:
-                col3.markdown("## Analytics")
-                col3.write(f"""Collection of USGS streamflow gages in the {st.session_state["pilot"]}
-                        Watershed containing more than 15 years of annual maxima observations.
-                        Note that the LP-III computations do not include regional skew. This is
-                        a provisional collection, pending added datasets curated by engineers
-                        developing the hydrologic model.
-                        """)
-                col3.image(gage_plot_img, use_container_width=True)
-            else:
-                col3.error("Unable to retrieve the gage plot.")
-                col3.write(f"URL: {gage_plot_img}")
-        else:
-            col2.write(
-                "Please select a gage from the map or sidebar dropdown to view analytics."
-            )
-    elif selected_layer == "Storms":
-        col2.write("Download the map layer")
-        col2.link_button("Storms", st.pilot_layers["Storms"])
-        # Storm Map Selection
-        if st.sel_map_obj is not None and "Storms" in st.sel_map_obj["layer"].values:
-            storm_rank = int(st.sel_map_obj["rank"].values[0])
-            storm_meta_url = define_storm_data(storm_rank)["Metadata"]
-            storm_meta_status, storm_meta = get_stac_meta(storm_meta_url)
-            # display the metadata
-            if storm_meta_status:
-                storm_plot_url = storm_meta["assets"]["thumbnail"]["href"]
-                storm_plot_status, storm_plot_img = get_stac_img(storm_plot_url)
-                col4.markdown("## Metadata")
-                col4.write(storm_meta["properties"])
-            else:
-                col4.error("Error: Unable to retrieve the metadata.")
-                col4.write(f"URL: {storm_meta_url}")
-            # display the img
-            if storm_meta_status and storm_plot_status:
-                col3.markdown("## Analytics")
-                col3.write(f"""Collection of the top storms developed in the {st.session_state["pilot"]}
-                            Watershed for a 72-hour storm period.
-                            """)
-                col3.image(storm_plot_img, use_container_width=True)
-            else:
-                col3.error("Error: Unable to retrieve the plot.")
-                col3.write(f"URL: {storm_plot_img}")
-        # Storm Dropdown Selection
-        elif st.session_state["sel_storm_rank"] is not None:
-            # Display the storm information if a storm is selected
-            storm_rank = int(st.session_state["sel_storm_rank"])
-            storm_meta_url = define_storm_data(storm_rank)["Metadata"]
-            storm_meta_status, storm_meta = get_stac_meta(storm_meta_url)
-            # display the metadata
-            if storm_meta_status:
-                storm_plot_url = storm_meta["assets"]["thumbnail"]["href"]
-                storm_plot_status, storm_plot_img = get_stac_img(storm_plot_url)
-                col4.markdown("## Metadata")
-                col4.write(storm_meta["properties"])
-            else:
-                col4.error("Error: Unable to retrieve the metadata.")
-                col4.write(f"URL: {storm_meta_url}")
-            # display the img
-            if storm_meta_status and storm_plot_status:
-                col3.markdown("## Analytics")
-                col3.write(f"""Collection of the top storms developed in the {st.session_state["pilot"]}
-                            Watershed for a 72-hour storm period.
-                            """)
-                col3.image(storm_plot_img, use_container_width=True)
-            else:
-                col3.error("Error: Unable to retrieve the plot.")
-                col3.write(f"URL: {storm_plot_img}")
-        else:
-            col2.write(
-                "Please select a storm from the map or sidebar dropdown to view analytics."
-            )
-    elif selected_layer == "Dams":
-        col2.write("Download the map layer")
-        col2.link_button("Dams", st.pilot_layers["Dams"])
-        # Dam Map Selection
-        if st.sel_map_obj is not None and "Dams" in st.sel_map_obj["layer"].values:
-            dam_id = st.sel_map_obj["id"].values[0]
-            dam_meta_url = define_dam_data(dam_id)["Metadata"]
-            dam_meta_status, dam_meta = get_stac_meta(dam_meta_url)
-            # display the metadata
-            if dam_meta_status:
-                col4.markdown("## Metadata")
-                # update the href in each asset to point to the full url for downloading
-                for key, asset in dam_meta["assets"].items():
-                    asset["href"] = f"{st.pilot_base_url}/dams/non-usace/{dam_id}/{key}"
-                col4.write(dam_meta["assets"])
-            else:
-                col4.error("Error: Unable to retrieve the metadata.")
-                col4.write(f"URL: {dam_meta_url}")
-        # Dam Dropdown Selection
-        elif st.session_state["sel_dam_id"] is not None:
-            # Display the dam information if a dam is selected
-            dam_id = st.session_state["sel_dam_id"]
-            dam_meta_url = define_dam_data(dam_id)["Metadata"]
-            dam_meta_status, dam_meta = get_stac_meta(dam_meta_url)
-            # display the metadata
-            if dam_meta_status:
-                col4.markdown("## Metadata")
-                # update the href in each asset to point to the full url for downloading
-                for key, asset in dam_meta["assets"].items():
-                    asset["href"] = f"{st.pilot_base_url}/dams/non-usace/{dam_id}/{key}"
-                col4.write(dam_meta["assets"])
-            else:
-                col4.error("Error: Unable to retrieve the metadata.")
-                col4.write(f"URL: {dam_meta_url}")
-        else:
-            col2.write(
-                "Please select a dam from the map or sidebar dropdown to view analytics."
-            )
-    elif selected_layer == "COGs":
-        # COG cmap selection in the sidebar
-        cmap_names = [
-            "rainbow",
-            "viridis",
-            "plasma",
-            "cividis",
-            "magma",
-            "inferno",
-            "coolwarm",
-            "spectral",
-            "ocean",
-            "jet",
-        ]
-        st.session_state["sel_cmap"] = col2.selectbox(
-            "Select a COG Colormap",
-            cmap_names,
-            index=0,
-        )
-        if (
-            st.session_state["cog_stats"] is not None
-            and "b1" in st.session_state["cog_stats"]
-        ):
-            cog_stats = st.session_state["cog_stats"]["b1"]
-            cog_hist = cog_stats["histogram"]
-            # plot a histogram of the COG
-            hist_df = pd.DataFrame(cog_hist).T
-            hist_df.columns = ["Count", "Value"]
-            st.session_state["cog_hist_nbins"] = col2.slider(
-                "Select number of bins for histogram",
-                min_value=5,
-                max_value=100,
-                value=20,
-            )
-            hist_fig = plot_hist(
-                hist_df,
-                x_col="Value",
-                y_col="Count",
-                nbins=st.session_state["cog_hist_nbins"],
-            )
-            col3.markdown("## Analytics")
-            col3.plotly_chart(hist_fig, use_container_width=True)
-            col4.markdown("## Metadata")
-            col4.write(cog_stats)
-        else:
-            col2.write(st.session_state["cog_stats"])
-    elif selected_layer == "Reference Lines":
-        col2.write("Download the map layer")
-        col2.link_button("Reference Lines", st.pilot_layers["Reference Lines"])
-        if (
-            st.sel_map_obj is not None
-            and "Reference Lines" in st.sel_map_obj["layer"].values
-        ):
-            ref_line_id = st.sel_map_obj["id"].values[0]
-            col2.write(f"Selected Reference Line: {ref_line_id}")
-            ref_line_ts = get_ref_line_ts(ref_line_id)
-            plot_ts(ref_line_ts, "water_surface", col3)
-            plot_ts(ref_line_ts, "flow", col4)
-        elif st.session_state["sel_ref_line_id"] is not None:
-            # Display the reference line information if a reference line is selected
-            ref_line_id = st.session_state["sel_ref_line_id"]
-            col2.write(f"Selected Reference Line: {ref_line_id}")
-            ref_line_ts = get_ref_line_ts(ref_line_id)
-            plot_ts(ref_line_ts, "water_surface", col3)
-            plot_ts(ref_line_ts, "flow", col4)
-        else:
-            col2.write(
-                "Please select a reference line from the map or sidebar dropdown to view analytics."
-            )
-    elif selected_layer == "Reference Points":
-        col2.write("Download the map layer")
-        col2.link_button("Reference Points", st.pilot_layers["Reference Points"])
-        if (
-            st.sel_map_obj is not None
-            and "Reference Points" in st.sel_map_obj["layer"].values
-        ):
-            ref_point_id = st.sel_map_obj["id"].values[0]
-            col2.write(f"Selected Reference Point: {ref_point_id}")
-            ref_pt_ts = get_ref_pt_ts(ref_point_id)
-            plot_ts(ref_pt_ts, "water_surface", col3)
-            plot_ts(ref_pt_ts, "velocity", col4)
-        elif st.session_state["sel_ref_point_id"] is not None:
-            # Display the reference point information if a reference point is selected
-            ref_point_id = st.session_state["sel_ref_point_id"]
-            col2.write(f"Selected Reference Point: {ref_point_id}")
-            ref_pt_ts = get_ref_pt_ts(ref_point_id)
-            plot_ts(ref_pt_ts, "water_surface", col3)
-            plot_ts(ref_pt_ts, "velocity", col4)
-        else:
-            col2.write(
-                "Please select a reference point from the map or sidebar dropdown to view analytics."
-            )
->>>>>>> 1063411d
+    # col3, col4 = container1.columns(2)
+
+    # if selected_layer == "Basins":
+    #     col2.write("Download the map layer")
+    #     col2.link_button(
+    #         "Basins",
+    #         st.pilot_layers["Basins"],
+    #     )
+    #     # Basin Map Selection
+    #     if st.sel_map_obj is not None:
+    #         if "Basins" in st.sel_map_obj["layer"].values:
+    #             basin_id = st.sel_map_obj["HUC8"].values[0]
+    #             basin_gdf = st.basins[st.basins["HUC8"] == basin_id]
+    #             col2.dataframe(basin_gdf.drop(columns=["geometry"]))
+    #     # Basin Dropdown Selection
+    #     elif st.session_state["sel_basin_id"] is not None:
+    #         basin_id = st.session_state["sel_basin_id"]
+    #         basin_gdf = st.basins[st.basins["NAME"] == basin_id]
+    #         col2.dataframe(basin_gdf.drop(columns=["geometry"]))
+
+    # elif selected_layer == "Gages":
+    #     col2.write("Download the map layer")
+    #     col2.link_button("Gages", st.pilot_layers["Gages"])
+    #     st.session_state["gage_plot_type"] = col2.selectbox(
+    #         "Select a Gage Plot Type",
+    #         ["Flow Stats", "AMS", "AMS Seasons", "AMS LP3"],
+    #         index=0,
+    #     )
+    #     # Gage Map Selection
+    #     if st.sel_map_obj is not None and "Gages" in st.sel_map_obj["layer"].values:
+    #         gage_id = st.sel_map_obj["site_no"].values[0]
+    #         gage_meta_url = define_gage_data(gage_id)["Metadata"]
+    #         gage_meta_status, gage_meta = get_stac_meta(gage_meta_url)
+    #         gage_plot_url = define_gage_data(gage_id)[
+    #             st.session_state["gage_plot_type"]
+    #         ]
+    #         gage_plot_status, gage_plot_img = get_stac_img(gage_plot_url)
+    #         # display the img
+    #         if gage_plot_status:
+    #             col3.markdown("## Analytics")
+    #             col3.write(f"""Collection of USGS streamflow gages in the {st.session_state["pilot"]}
+    #                     Watershed containing more than 15 years of annual maxima observations.
+    #                     Note that the LP-III computations do not include regional skew. This is
+    #                     a provisional collection, pending added datasets curated by engineers
+    #                     developing the hydrologic model.
+    #                     """)
+    #             col3.image(gage_plot_img, use_container_width=True)
+    #         else:
+    #             col3.error("Unable to retrieve the gage plot.")
+    #             col3.write(f"URL: {gage_plot_img}")
+    #         # display the metadata
+    #         if gage_meta_status:
+    #             col4.markdown("## Metadata")
+    #             col4.write(gage_meta["properties"])
+    #         else:
+    #             col4.error("Unable to retrieve the gage metadata.")
+    #             col4.write(f"URL: {gage_meta_url}")
+    #     # Gage Dropdown Selection
+    #     elif st.session_state["sel_gage_id"] is not None:
+    #         # Display the gage information if a gage is selected
+    #         gage_id = st.session_state["sel_gage_id"]
+    #         gage_meta_url = define_gage_data(gage_id)["Metadata"]
+    #         gage_meta_status, gage_meta = get_stac_meta(gage_meta_url)
+    #         gage_plot_url = define_gage_data(gage_id)[
+    #             st.session_state["gage_plot_type"]
+    #         ]
+    #         gage_plot_status, gage_plot_img = get_stac_img(gage_plot_url)
+    #         # display the metadata
+    #         if gage_meta_status:
+    #             col4.markdown("## Metadata")
+    #             col4.write(gage_meta["properties"])
+    #         else:
+    #             col4.error("Unable to retrieve the gage metadata.")
+    #             col4.write(f"URL: {gage_meta_url}")
+    #         # display the img
+    #         if gage_plot_status:
+    #             col3.markdown("## Analytics")
+    #             col3.write(f"""Collection of USGS streamflow gages in the {st.session_state["pilot"]}
+    #                     Watershed containing more than 15 years of annual maxima observations.
+    #                     Note that the LP-III computations do not include regional skew. This is
+    #                     a provisional collection, pending added datasets curated by engineers
+    #                     developing the hydrologic model.
+    #                     """)
+    #             col3.image(gage_plot_img, use_container_width=True)
+    #         else:
+    #             col3.error("Unable to retrieve the gage plot.")
+    #             col3.write(f"URL: {gage_plot_img}")
+    #     else:
+    #         col2.write(
+    #             "Please select a gage from the map or sidebar dropdown to view analytics."
+    #         )
+    # elif selected_layer == "Storms":
+    #     col2.write("Download the map layer")
+    #     col2.link_button("Storms", st.pilot_layers["Storms"])
+    #     # Storm Map Selection
+    #     if st.sel_map_obj is not None and "Storms" in st.sel_map_obj["layer"].values:
+    #         storm_rank = int(st.sel_map_obj["rank"].values[0])
+    #         storm_meta_url = define_storm_data(storm_rank)["Metadata"]
+    #         storm_meta_status, storm_meta = get_stac_meta(storm_meta_url)
+    #         # display the metadata
+    #         if storm_meta_status:
+    #             storm_plot_url = storm_meta["assets"]["thumbnail"]["href"]
+    #             storm_plot_status, storm_plot_img = get_stac_img(storm_plot_url)
+    #             col4.markdown("## Metadata")
+    #             col4.write(storm_meta["properties"])
+    #         else:
+    #             col4.error("Error: Unable to retrieve the metadata.")
+    #             col4.write(f"URL: {storm_meta_url}")
+    #         # display the img
+    #         if storm_meta_status and storm_plot_status:
+    #             col3.markdown("## Analytics")
+    #             col3.write(f"""Collection of the top storms developed in the {st.session_state["pilot"]}
+    #                         Watershed for a 72-hour storm period.
+    #                         """)
+    #             col3.image(storm_plot_img, use_container_width=True)
+    #         else:
+    #             col3.error("Error: Unable to retrieve the plot.")
+    #             col3.write(f"URL: {storm_plot_img}")
+    #     # Storm Dropdown Selection
+    #     elif st.session_state["sel_storm_rank"] is not None:
+    #         # Display the storm information if a storm is selected
+    #         storm_rank = int(st.session_state["sel_storm_rank"])
+    #         storm_meta_url = define_storm_data(storm_rank)["Metadata"]
+    #         storm_meta_status, storm_meta = get_stac_meta(storm_meta_url)
+    #         # display the metadata
+    #         if storm_meta_status:
+    #             storm_plot_url = storm_meta["assets"]["thumbnail"]["href"]
+    #             storm_plot_status, storm_plot_img = get_stac_img(storm_plot_url)
+    #             col4.markdown("## Metadata")
+    #             col4.write(storm_meta["properties"])
+    #         else:
+    #             col4.error("Error: Unable to retrieve the metadata.")
+    #             col4.write(f"URL: {storm_meta_url}")
+    #         # display the img
+    #         if storm_meta_status and storm_plot_status:
+    #             col3.markdown("## Analytics")
+    #             col3.write(f"""Collection of the top storms developed in the {st.session_state["pilot"]}
+    #                         Watershed for a 72-hour storm period.
+    #                         """)
+    #             col3.image(storm_plot_img, use_container_width=True)
+    #         else:
+    #             col3.error("Error: Unable to retrieve the plot.")
+    #             col3.write(f"URL: {storm_plot_img}")
+    #     else:
+    #         col2.write(
+    #             "Please select a storm from the map or sidebar dropdown to view analytics."
+    #         )
+    # elif selected_layer == "Dams":
+    #     col2.write("Download the map layer")
+    #     col2.link_button("Dams", st.pilot_layers["Dams"])
+    #     # Dam Map Selection
+    #     if st.sel_map_obj is not None and "Dams" in st.sel_map_obj["layer"].values:
+    #         dam_id = st.sel_map_obj["id"].values[0]
+    #         dam_meta_url = define_dam_data(dam_id)["Metadata"]
+    #         dam_meta_status, dam_meta = get_stac_meta(dam_meta_url)
+    #         # display the metadata
+    #         if dam_meta_status:
+    #             col4.markdown("## Metadata")
+    #             # update the href in each asset to point to the full url for downloading
+    #             for key, asset in dam_meta["assets"].items():
+    #                 asset["href"] = f"{st.pilot_base_url}/dams/non-usace/{dam_id}/{key}"
+    #             col4.write(dam_meta["assets"])
+    #         else:
+    #             col4.error("Error: Unable to retrieve the metadata.")
+    #             col4.write(f"URL: {dam_meta_url}")
+    #     # Dam Dropdown Selection
+    #     elif st.session_state["sel_dam_id"] is not None:
+    #         # Display the dam information if a dam is selected
+    #         dam_id = st.session_state["sel_dam_id"]
+    #         dam_meta_url = define_dam_data(dam_id)["Metadata"]
+    #         dam_meta_status, dam_meta = get_stac_meta(dam_meta_url)
+    #         # display the metadata
+    #         if dam_meta_status:
+    #             col4.markdown("## Metadata")
+    #             # update the href in each asset to point to the full url for downloading
+    #             for key, asset in dam_meta["assets"].items():
+    #                 asset["href"] = f"{st.pilot_base_url}/dams/non-usace/{dam_id}/{key}"
+    #             col4.write(dam_meta["assets"])
+    #         else:
+    #             col4.error("Error: Unable to retrieve the metadata.")
+    #             col4.write(f"URL: {dam_meta_url}")
+    #     else:
+    #         col2.write(
+    #             "Please select a dam from the map or sidebar dropdown to view analytics."
+    #         )
+    # elif selected_layer == "COGs":
+    #     # COG cmap selection in the sidebar
+    #     cmap_names = [
+    #         "rainbow",
+    #         "viridis",
+    #         "plasma",
+    #         "cividis",
+    #         "magma",
+    #         "inferno",
+    #         "coolwarm",
+    #         "spectral",
+    #         "ocean",
+    #         "jet",
+    #     ]
+    #     st.session_state["sel_cmap"] = col2.selectbox(
+    #         "Select a COG Colormap",
+    #         cmap_names,
+    #         index=0,
+    #     )
+    #     if (
+    #         st.session_state["cog_stats"] is not None
+    #         and "b1" in st.session_state["cog_stats"]
+    #     ):
+    #         cog_stats = st.session_state["cog_stats"]["b1"]
+    #         cog_hist = cog_stats["histogram"]
+    #         # plot a histogram of the COG
+    #         hist_df = pd.DataFrame(cog_hist).T
+    #         hist_df.columns = ["Count", "Value"]
+    #         st.session_state["cog_hist_nbins"] = col2.slider(
+    #             "Select number of bins for histogram",
+    #             min_value=5,
+    #             max_value=100,
+    #             value=20,
+    #         )
+    #         hist_fig = plot_hist(
+    #             hist_df,
+    #             x_col="Value",
+    #             y_col="Count",
+    #             nbins=st.session_state["cog_hist_nbins"],
+    #         )
+    #         col3.markdown("## Analytics")
+    #         col3.plotly_chart(hist_fig, use_container_width=True)
+    #         col4.markdown("## Metadata")
+    #         col4.write(cog_stats)
+    #     else:
+    #         col2.write(st.session_state["cog_stats"])
+    # elif selected_layer == "Reference Lines":
+    #     col2.write("Download the map layer")
+    #     col2.link_button("Reference Lines", st.pilot_layers["Reference Lines"])
+    #     if (
+    #         st.sel_map_obj is not None
+    #         and "Reference Lines" in st.sel_map_obj["layer"].values
+    #     ):
+    #         ref_line_id = st.sel_map_obj["id"].values[0]
+    #         col2.write(f"Selected Reference Line: {ref_line_id}")
+    #         ref_line_ts = get_ref_line_ts(ref_line_id)
+    #         plot_ts(ref_line_ts, "water_surface", col3)
+    #         plot_ts(ref_line_ts, "flow", col4)
+    #     elif st.session_state["sel_ref_line_id"] is not None:
+    #         # Display the reference line information if a reference line is selected
+    #         ref_line_id = st.session_state["sel_ref_line_id"]
+    #         col2.write(f"Selected Reference Line: {ref_line_id}")
+    #         ref_line_ts = get_ref_line_ts(ref_line_id)
+    #         plot_ts(ref_line_ts, "water_surface", col3)
+    #         plot_ts(ref_line_ts, "flow", col4)
+    #     else:
+    #         col2.write(
+    #             "Please select a reference line from the map or sidebar dropdown to view analytics."
+    #         )
+    # elif selected_layer == "Reference Points":
+    #     col2.write("Download the map layer")
+    #     col2.link_button("Reference Points", st.pilot_layers["Reference Points"])
+    #     if (
+    #         st.sel_map_obj is not None
+    #         and "Reference Points" in st.sel_map_obj["layer"].values
+    #     ):
+    #         ref_point_id = st.sel_map_obj["id"].values[0]
+    #         col2.write(f"Selected Reference Point: {ref_point_id}")
+    #         ref_pt_ts = get_ref_pt_ts(ref_point_id)
+    #         plot_ts(ref_pt_ts, "water_surface", col3)
+    #         plot_ts(ref_pt_ts, "velocity", col4)
+    #     elif st.session_state["sel_ref_point_id"] is not None:
+    #         # Display the reference point information if a reference point is selected
+    #         ref_point_id = st.session_state["sel_ref_point_id"]
+    #         col2.write(f"Selected Reference Point: {ref_point_id}")
+    #         ref_pt_ts = get_ref_pt_ts(ref_point_id)
+    #         plot_ts(ref_pt_ts, "water_surface", col3)
+    #         plot_ts(ref_pt_ts, "velocity", col4)
+    #     else:
+    #         col2.write(
+    #             "Please select a reference point from the map or sidebar dropdown to view analytics."
+    #         )
 
     # Session state
     with st.expander("Session State"):
